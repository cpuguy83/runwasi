--- conflicted
+++ resolved
@@ -224,23 +224,7 @@
         let stdin = maybe_open_stdio(self.stdin.as_str()).context("could not open stdin")?;
         let stdout = maybe_open_stdio(self.stdout.as_str()).context("could not open stdout")?;
         let stderr = maybe_open_stdio(self.stderr.as_str()).context("could not open stderr")?;
-<<<<<<< HEAD
         let mut container = self.build_container(stdin, stdout, stderr)?;
-=======
-        let mut container = ContainerBuilder::new(self.id.clone(), syscall.as_ref())
-            .with_executor(vec![Box::new(WasmEdgeExecutor {
-                stdin,
-                stdout,
-                stderr,
-            })])
-            .map_err(|err| Error::Any(err.into()))?
-            .with_root_path(self.rootdir.clone())
-            .map_err(|err| Error::Any(err.into()))?
-            .as_init(&self.bundle)
-            .with_systemd(false)
-            .build()
-            .map_err(|err| Error::Any(err.into()))?;
->>>>>>> 7aba9c90
 
         let code = self.exit_code.clone();
         let pid = container.pid().unwrap();
@@ -251,13 +235,9 @@
         stdout.map(close);
         stderr.map(close);
 
-<<<<<<< HEAD
         container
             .start()
             .map_err(|err| Error::Any(anyhow!("failed to start container: {}", err)))?;
-=======
-        container.start().map_err(|err| Error::Any(err.into()))?;
->>>>>>> 7aba9c90
 
         thread::spawn(move || {
             let (lock, cvar) = &*code;
@@ -293,11 +273,6 @@
         };
 
         let mut container = load_container(&self.rootdir, self.id.as_str())?;
-<<<<<<< HEAD
-        let signal = Signal::try_from(signal as i32)
-            .map_err(|err| Error::InvalidArgument(format!("invalid signal number: {}", err)))?;
-=======
->>>>>>> 7aba9c90
         match container.kill(signal, true) {
             Ok(_) => Ok(()),
             Err(e) => {
@@ -322,15 +297,9 @@
             }
         }
         match load_container(&self.rootdir, self.id.as_str()) {
-<<<<<<< HEAD
             Ok(mut container) => container.delete(true).map_err(|err| {
                 Error::Any(anyhow!("failed to delete container {}: {}", self.id, err))
             })?,
-=======
-            Ok(mut container) => container
-                .delete(true)
-                .map_err(|err| Error::Any(err.into()))?,
->>>>>>> 7aba9c90
             Err(err) => {
                 error!("could not find the container, skipping cleanup: {}", err);
                 return Ok(());
